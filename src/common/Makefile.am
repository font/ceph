libcommon_la_SOURCES = \
	ceph_ver.c \
	common/DecayCounter.cc \
	common/LogClient.cc \
	common/LogEntry.cc \
	common/PrebufferedStreambuf.cc \
	common/SloppyCRCMap.cc \
	common/BackTrace.cc \
	common/perf_counters.cc \
	common/Mutex.cc \
	common/OutputDataSocket.cc \
	common/admin_socket.cc \
	common/admin_socket_client.cc \
	common/cmdparse.cc \
	common/escape.c \
	common/io_priority.cc \
	common/Clock.cc \
	common/Throttle.cc \
	common/Timer.cc \
	common/Finisher.cc \
	common/environment.cc\
	common/assert.cc \
	common/run_cmd.cc \
	common/WorkQueue.cc \
	common/ConfUtils.cc \
	common/MemoryModel.cc \
	common/armor.c \
	common/fd.cc \
	common/xattr.c \
	common/safe_io.c \
	common/snap_types.cc \
	common/str_list.cc \
	common/str_map.cc \
	common/errno.cc \
	common/RefCountedObj.cc \
	common/blkdev.cc \
	common/common_init.cc \
	common/pipe.c \
	common/ceph_argparse.cc \
	common/ceph_context.cc \
	common/buffer.cc \
	common/types.cc \
	common/code_environment.cc \
	common/dout.cc \
	common/histogram.cc \
	common/signal.cc \
	common/simple_spin.cc \
	common/Thread.cc \
	common/Formatter.cc \
	common/HeartbeatMap.cc \
	common/config.cc \
	common/utf8.c \
	common/mime.c \
	common/strtol.cc \
	common/page.cc \
	common/lockdep.cc \
	common/version.cc \
	common/hex.cc \
	common/entity_name.cc \
	common/ceph_crypto.cc \
	common/ceph_crypto_cms.cc \
	common/ceph_json.cc \
	common/ipaddr.cc \
	common/pick_address.cc \
	common/util.cc \
	common/TextTable.cc \
	common/ceph_fs.cc \
	common/ceph_hash.cc \
	common/ceph_strings.cc \
	common/ceph_frag.cc \
	common/addr_parsing.c \
	common/hobject.cc \
	common/bloom_filter.cc \
	common/linux_version.c \
	common/module.c \
	common/Readahead.cc

# these should go out of libcommon
libcommon_la_SOURCES += \
	mon/MonCap.cc \
	mon/MonClient.cc \
	mon/MonMap.cc \
	osd/OSDMap.cc \
	osd/osd_types.cc \
	osd/ECMsgTypes.cc \
	osd/HitSet.cc \
	mds/MDSMap.cc \
	mds/inode_backtrace.cc \
	mds/mdstypes.cc \
	mds/flock.cc

# inject crc in common
libcommon_crc_la_SOURCES = \
	common/sctp_crc32.c \
	common/crc32c.cc \
	common/crc32c_intel_baseline.c \
	common/crc32c_intel_fast.c

if WITH_GOOD_YASM_ELF64
libcommon_crc_la_SOURCES += common/crc32c_intel_fast_asm.S common/crc32c_intel_fast_zero_asm.S
libcommon_crc_la_LIBTOOLFLAGS = --tag=CC
endif
LIBCOMMON_DEPS += libcommon_crc.la
noinst_LTLIBRARIES += libcommon_crc.la

noinst_HEADERS += \
	common/bloom_filter.hpp \
	common/sctp_crc32.h \
	common/crc32c_intel_baseline.h \
	common/crc32c_intel_fast.h


# important; libmsg before libauth!
LIBCOMMON_DEPS += \
	$(LIBERASURE_CODE) \
	$(LIBMSG) $(LIBAUTH) \
	$(LIBCRUSH) $(LIBJSON_SPIRIT) $(LIBLOG) $(LIBARCH)

if LINUX
LIBCOMMON_DEPS += -lrt
endif # LINUX

libcommon_la_LIBADD = $(LIBCOMMON_DEPS)

noinst_HEADERS += \
	common/BackTrace.h \
	common/RefCountedObj.h \
	common/HeartbeatMap.h \
	common/LogClient.h \
	common/LogEntry.h \
	common/Preforker.h \
	common/SloppyCRCMap.h \
	common/WorkQueue.h \
	common/PrioritizedQueue.h \
	common/ceph_argparse.h \
	common/ceph_context.h \
	common/xattr.h \
	common/blkdev.h \
	common/compiler_extensions.h \
	common/debug.h \
	common/dout.h \
	common/escape.h \
	common/fd.h \
	common/version.h \
	common/hex.h \
	common/histogram.h \
	common/entity_name.h \
	common/errno.h \
	common/environment.h \
	common/likely.h \
	common/lockdep.h \
	common/obj_bencher.h \
	common/snap_types.h \
	common/Clock.h \
	common/Cond.h \
	common/ConfUtils.h \
	common/DecayCounter.h \
	common/Finisher.h \
	common/Formatter.h \
	common/perf_counters.h \
	common/OutputDataSocket.h \
	common/admin_socket.h \
	common/admin_socket_client.h \
	common/random_cache.hpp \
	common/shared_cache.hpp \
	common/tracked_int_ptr.hpp \
	common/simple_cache.hpp \
	common/sharedptr_registry.hpp \
	common/map_cacher.hpp \
	common/MemoryModel.h \
	common/Mutex.h \
	common/PrebufferedStreambuf.h \
	common/RWLock.h \
	common/Semaphore.h \
	common/SimpleRNG.h \
	common/TextTable.h \
	common/Thread.h \
	common/Throttle.h \
	common/Timer.h \
	common/TrackedOp.h \
	common/arch.h \
	common/armor.h \
	common/common_init.h \
	common/io_priority.h \
	common/pipe.h \
	common/code_environment.h \
	common/signal.h \
	common/simple_spin.h \
	common/run_cmd.h \
	common/safe_io.h \
	common/config.h \
	common/config_obs.h \
	common/config_opts.h \
	common/ceph_crypto.h \
	common/ceph_crypto_cms.h \
	common/ceph_json.h \
	common/lru_map.h \
	common/utf8.h \
	common/mime.h \
	common/pick_address.h \
	common/strtol.h \
	common/static_assert.h \
	common/AsyncReserver.h \
	common/sync_filesystem.h \
	common/cmdparse.h \
	common/hobject.h \
	common/linux_version.h \
	common/module.h \
<<<<<<< HEAD
	common/Continuation.h
=======
	common/Readahead.h
>>>>>>> abc995b6

noinst_LTLIBRARIES += libcommon.la


libsecret_la_SOURCES = common/secret.c
libsecret_la_LIBADD = $(KEYUTILS_LIB)
if LINUX
noinst_LTLIBRARIES += libsecret.la
endif

noinst_HEADERS += common/secret.h<|MERGE_RESOLUTION|>--- conflicted
+++ resolved
@@ -206,11 +206,8 @@
 	common/hobject.h \
 	common/linux_version.h \
 	common/module.h \
-<<<<<<< HEAD
-	common/Continuation.h
-=======
+	common/Continuation.h \
 	common/Readahead.h
->>>>>>> abc995b6
 
 noinst_LTLIBRARIES += libcommon.la
 
