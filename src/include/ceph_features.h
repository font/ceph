--- conflicted
+++ resolved
@@ -64,11 +64,8 @@
 // duplicated since it was introduced at the same time as MIN_SIZE_RECOVERY
 #define CEPH_FEATURE_OSD_PROXY_FEATURES (1ULL<<49)  /* overlap w/ above */
 #define CEPH_FEATURE_MON_METADATA (1ULL<<50)
-<<<<<<< HEAD
 #define CEPH_FEATURE_OSD_BITWISE_HOBJ_SORT (1ULL<<51) /* can sort objs bitwise */
-=======
-#define CEPH_FEATURE_OSD_PROXY_WRITE_FEATURES (1ULL<<51)
->>>>>>> 9b233929
+#define CEPH_FEATURE_OSD_PROXY_WRITE_FEATURES (1ULL<<52)
 
 #define CEPH_FEATURE_RESERVED2 (1ULL<<61)  /* slow down, we are almost out... */
 #define CEPH_FEATURE_RESERVED  (1ULL<<62)  /* DO NOT USE THIS ... last bit! */
@@ -155,11 +152,8 @@
          CEPH_FEATURE_CRUSH_V4 |	     \
          CEPH_FEATURE_OSD_MIN_SIZE_RECOVERY |		 \
 	 CEPH_FEATURE_MON_METADATA |			 \
-<<<<<<< HEAD
 	 CEPH_FEATURE_OSD_BITWISE_HOBJ_SORT |		 \
-=======
          CEPH_FEATURE_OSD_PROXY_WRITE_FEATURES |         \
->>>>>>> 9b233929
 	 0ULL)
 
 #define CEPH_FEATURES_SUPPORTED_DEFAULT  CEPH_FEATURES_ALL
