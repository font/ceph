// -*- mode:C++; tab-width:8; c-basic-offset:2; indent-tabs-mode:t -*- 
/*
 * Ceph - scalable distributed file system
 *
 * Copyright (C) 2004-2006 Sage Weil <sage@newdream.net>
 * Copyright (C) 2013 Cloudwatt <libre.licensing@cloudwatt.com>
 *
 * Author: Loic Dachary <loic@dachary.org>
 *
 * This is free software; you can redistribute it and/or
 * modify it under the terms of the GNU Lesser General Public
 * License version 2.1, as published by the Free Software 
 * Foundation.  See file COPYING.
 * 
 */

#ifndef CEPH_REPLICATEDPG_H
#define CEPH_REPLICATEDPG_H

#include <boost/optional/optional_io.hpp>
#include <boost/tuple/tuple.hpp>

#include "include/assert.h" 
#include "common/cmdparse.h"

#include "HitSet.h"
#include "OSD.h"
#include "PG.h"
#include "Watch.h"
#include "OpRequest.h"
#include "TierAgentState.h"

#include "messages/MOSDOp.h"
#include "messages/MOSDOpReply.h"
#include "messages/MOSDSubOp.h"

#include "common/sharedptr_registry.hpp"

#include "PGBackend.h"
#include "ReplicatedBackend.h"
#include "ECBackend.h"

class MOSDSubOpReply;

class CopyFromCallback;
class PromoteCallback;

class ReplicatedPG;
void intrusive_ptr_add_ref(ReplicatedPG *pg);
void intrusive_ptr_release(ReplicatedPG *pg);
uint64_t get_with_id(ReplicatedPG *pg);
void put_with_id(ReplicatedPG *pg, uint64_t id);

#ifdef PG_DEBUG_REFS
  typedef TrackedIntPtr<ReplicatedPG> ReplicatedPGRef;
#else
  typedef boost::intrusive_ptr<ReplicatedPG> ReplicatedPGRef;
#endif

class PGLSFilter {
protected:
  string xattr;
public:
  PGLSFilter();
  virtual ~PGLSFilter();
  virtual bool filter(const hobject_t &obj, bufferlist& xattr_data,
                      bufferlist& outdata) = 0;

  /**
   * xattr key, or empty string.  If non-empty, this xattr will be fetched
   * and the value passed into ::filter
   */
   virtual string& get_xattr() { return xattr; }

  /**
   * If true, objects without the named xattr (if xattr name is not empty)
   * will be rejected without calling ::filter
   */
  virtual bool reject_empty_xattr() { return true; }
};

class PGLSPlainFilter : public PGLSFilter {
  string val;
public:
  PGLSPlainFilter(bufferlist::iterator& params) {
    ::decode(xattr, params);
    ::decode(val, params);
  }
  virtual ~PGLSPlainFilter() {}
  virtual bool filter(const hobject_t &obj, bufferlist& xattr_data,
                      bufferlist& outdata);
};

class PGLSParentFilter : public PGLSFilter {
  inodeno_t parent_ino;
public:
  PGLSParentFilter(bufferlist::iterator& params) {
    xattr = "_parent";
    ::decode(parent_ino, params);
    generic_dout(0) << "parent_ino=" << parent_ino << dendl;
  }
  virtual ~PGLSParentFilter() {}
  virtual bool filter(const hobject_t &obj, bufferlist& xattr_data,
                      bufferlist& outdata);
};

class ReplicatedPG : public PG, public PGBackend::Listener {
  friend class OSD;
  friend class Watch;

public:

  /*
   * state associated with a copy operation
   */
  struct OpContext;
  class CopyCallback;

  /**
   * CopyResults stores the object metadata of interest to a copy initiator.
   */
  struct CopyResults {
    utime_t mtime; ///< the copy source's mtime
    uint64_t object_size; ///< the copied object's size
    bool started_temp_obj; ///< true if the callback needs to delete temp object
    hobject_t temp_oid;    ///< temp object (if any)
    /**
     * Final transaction; if non-empty the callback must execute it before any
     * other accesses to the object (in order to complete the copy).
     */
    PGBackend::PGTransaction *final_tx;
    version_t user_version; ///< The copy source's user version
    bool should_requeue;  ///< op should be requeued on cancel
    vector<snapid_t> snaps;  ///< src's snaps (if clone)
    snapid_t snap_seq;       ///< src's snap_seq (if head)
    librados::snap_set_t snapset; ///< src snapset (if head)
    bool mirror_snapset;
    map<string, bufferlist> attrs; ///< src user attrs
    bool has_omap;
    uint32_t flags;    // object_copy_data_t::FLAG_*
    uint32_t source_data_digest, source_omap_digest;
    uint32_t data_digest, omap_digest;
    vector<pair<osd_reqid_t, version_t> > reqids; // [(reqid, user_version)]
    bool is_data_digest() {
      return flags & object_copy_data_t::FLAG_DATA_DIGEST;
    }
    bool is_omap_digest() {
      return flags & object_copy_data_t::FLAG_OMAP_DIGEST;
    }
    CopyResults()
      : object_size(0), started_temp_obj(false),
	final_tx(NULL), user_version(0),
	should_requeue(false), mirror_snapset(false),
	has_omap(false),
	flags(0),
	source_data_digest(-1), source_omap_digest(-1),
	data_digest(-1), omap_digest(-1)
    {}
  };

  struct CopyOp {
    CopyCallback *cb;
    ObjectContextRef obc;
    hobject_t src;
    object_locator_t oloc;
    unsigned flags;
    bool mirror_snapset;

    CopyResults results;

    ceph_tid_t objecter_tid;
    ceph_tid_t objecter_tid2;

    object_copy_cursor_t cursor;
    map<string,bufferlist> attrs;
    bufferlist data;
    bufferlist omap_header;
    bufferlist omap_data;
    int rval;

    object_copy_cursor_t temp_cursor;

    /*
     * For CopyOp the process is:
     * step1: read the data(attr/omap/data) from the source object
     * step2: handle those data(w/ those data create a new object)
     * src_obj_fadvise_flags used in step1;
     * dest_obj_fadvise_flags used in step2
     */
    unsigned src_obj_fadvise_flags;
    unsigned dest_obj_fadvise_flags;

    CopyOp(CopyCallback *cb_, ObjectContextRef _obc, hobject_t s,
	   object_locator_t l,
           version_t v,
	   unsigned f,
	   bool ms,
	   unsigned src_obj_fadvise_flags,
	   unsigned dest_obj_fadvise_flags)
      : cb(cb_), obc(_obc), src(s), oloc(l), flags(f),
	mirror_snapset(ms),
	objecter_tid(0),
	objecter_tid2(0),
	rval(-1),
	src_obj_fadvise_flags(src_obj_fadvise_flags),
	dest_obj_fadvise_flags(dest_obj_fadvise_flags)
    {
      results.user_version = v;
      results.mirror_snapset = mirror_snapset;
    }
  };
  typedef boost::shared_ptr<CopyOp> CopyOpRef;

  /**
   * The CopyCallback class defines an interface for completions to the
   * copy_start code. Users of the copy infrastructure must implement
   * one and give an instance of the class to start_copy.
   *
   * The implementer is responsible for making sure that the CopyCallback
   * can associate itself with the correct copy operation.
   */
  typedef boost::tuple<int, CopyResults*> CopyCallbackResults;
  class CopyCallback : public GenContext<CopyCallbackResults> {
  protected:
    CopyCallback() {}
    /**
     * results.get<0>() is the return code: 0 for success; -ECANCELLED if
     * the operation was cancelled by the local OSD; -errno for other issues.
     * results.get<1>() is a pointer to a CopyResults object, which you are
     * responsible for deleting.
     */
    virtual void finish(CopyCallbackResults results_) = 0;

  public:
    /// Provide the final size of the copied object to the CopyCallback
    virtual ~CopyCallback() {}
  };

  friend class CopyFromCallback;
  friend class PromoteCallback;

  struct ProxyReadOp {
    OpRequestRef op;
    hobject_t soid;
    ceph_tid_t objecter_tid;
    vector<OSDOp> &ops;
    version_t user_version;
    int data_offset;
    bool canceled;              ///< true if canceled

    ProxyReadOp(OpRequestRef _op, hobject_t oid, vector<OSDOp>& _ops)
      : op(_op), soid(oid),
        objecter_tid(0), ops(_ops),
	user_version(0), data_offset(0),
	canceled(false) { }
  };
  typedef boost::shared_ptr<ProxyReadOp> ProxyReadOpRef;

  struct ProxyWriteOp {
    OpContext *ctx;
    OpRequestRef op;
    hobject_t soid;
    ceph_tid_t objecter_tid;
    vector<OSDOp> &ops;
    version_t user_version;
    bool sent_disk;
    bool sent_ack;
    utime_t mtime;
    bool canceled;
    osd_reqid_t &reqid;

    ProxyWriteOp(OpRequestRef _op, hobject_t oid, vector<OSDOp>& _ops, osd_reqid_t _reqid)
      : ctx(NULL), op(_op), soid(oid),
        objecter_tid(0), ops(_ops),
	user_version(0), sent_disk(false),
	sent_ack(false), canceled(false),
        reqid(_reqid) { }
  };
  typedef boost::shared_ptr<ProxyWriteOp> ProxyWriteOpRef;

  struct FlushOp {
    ObjectContextRef obc;       ///< obc we are flushing
    OpRequestRef op;            ///< initiating op
    list<OpRequestRef> dup_ops; ///< bandwagon jumpers
    version_t flushed_version;  ///< user version we are flushing
    ceph_tid_t objecter_tid;    ///< copy-from request tid
    int rval;                   ///< copy-from result
    bool blocking;              ///< whether we are blocking updates
    bool removal;               ///< we are removing the backend object
    Context *on_flush;          ///< callback, may be null

    FlushOp()
      : flushed_version(0), objecter_tid(0), rval(0),
	blocking(false), removal(false),
	on_flush(NULL) {}
    ~FlushOp() { assert(!on_flush); }
  };
  typedef boost::shared_ptr<FlushOp> FlushOpRef;

  boost::scoped_ptr<PGBackend> pgbackend;
  PGBackend *get_pgbackend() {
    return pgbackend.get();
  }

  /// Listener methods
  void on_local_recover(
    const hobject_t &oid,
    const object_stat_sum_t &stat_diff,
    const ObjectRecoveryInfo &recovery_info,
    ObjectContextRef obc,
    ObjectStore::Transaction *t
    );
  void on_peer_recover(
    pg_shard_t peer,
    const hobject_t &oid,
    const ObjectRecoveryInfo &recovery_info,
    const object_stat_sum_t &stat
    );
  void begin_peer_recover(
    pg_shard_t peer,
    const hobject_t oid);
  void on_global_recover(
    const hobject_t &oid);
  void failed_push(pg_shard_t from, const hobject_t &soid);
  void cancel_pull(const hobject_t &soid);

  template <typename T>
  class BlessedGenContext : public GenContext<T> {
    ReplicatedPGRef pg;
    GenContext<T> *c;
    epoch_t e;
  public:
    BlessedGenContext(ReplicatedPG *pg, GenContext<T> *c, epoch_t e)
      : pg(pg), c(c), e(e) {}
    void finish(T t) {
      pg->lock();
      if (pg->pg_has_reset_since(e))
	delete c;
      else
	c->complete(t);
      pg->unlock();
    }
  };
  class BlessedContext : public Context {
    ReplicatedPGRef pg;
    Context *c;
    epoch_t e;
  public:
    BlessedContext(ReplicatedPG *pg, Context *c, epoch_t e)
      : pg(pg), c(c), e(e) {}
    void finish(int r) {
      pg->lock();
      if (pg->pg_has_reset_since(e))
	delete c;
      else
	c->complete(r);
      pg->unlock();
    }
  };
  Context *bless_context(Context *c) {
    return new BlessedContext(this, c, get_osdmap()->get_epoch());
  }
  GenContext<ThreadPool::TPHandle&> *bless_gencontext(
    GenContext<ThreadPool::TPHandle&> *c) {
    return new BlessedGenContext<ThreadPool::TPHandle&>(
      this, c, get_osdmap()->get_epoch());
  }
    
  void send_message(int to_osd, Message *m) {
    osd->send_message_osd_cluster(to_osd, m, get_osdmap()->get_epoch());
  }
  void queue_transaction(ObjectStore::Transaction *t, OpRequestRef op) {
    osd->store->queue_transaction(osr.get(), t, 0, 0, 0, op);
  }
  void queue_transactions(list<ObjectStore::Transaction*>& tls, OpRequestRef op) {
    osd->store->queue_transactions(osr.get(), tls, 0, 0, 0, op);
  }
  epoch_t get_epoch() const {
    return get_osdmap()->get_epoch();
  }
  const set<pg_shard_t> &get_actingbackfill_shards() const {
    return actingbackfill;
  }
  const set<pg_shard_t> &get_acting_shards() const {
    return actingset;
  }
  const set<pg_shard_t> &get_backfill_shards() const {
    return backfill_targets;
  }

  std::string gen_dbg_prefix() const { return gen_prefix(); }
  
  const map<hobject_t, set<pg_shard_t>, hobject_t::BitwiseComparator> &get_missing_loc_shards() const {
    return missing_loc.get_missing_locs();
  }
  const map<pg_shard_t, pg_missing_t> &get_shard_missing() const {
    return peer_missing;
  }
  using PGBackend::Listener::get_shard_missing;
  const map<pg_shard_t, pg_info_t> &get_shard_info() const {
    return peer_info;
  }
  using PGBackend::Listener::get_shard_info;  
  const pg_missing_t &get_local_missing() const {
    return pg_log.get_missing();
  }
  const PGLog &get_log() const {
    return pg_log;
  }
  bool pgb_is_primary() const {
    return is_primary();
  }
  OSDMapRef pgb_get_osdmap() const {
    return get_osdmap();
  }
  const pg_info_t &get_info() const {
    return info;
  }
  const pg_pool_t &get_pool() const {
    return pool.info;
  }
  ObjectContextRef get_obc(
    const hobject_t &hoid,
    map<string, bufferlist> &attrs) {
    return get_object_context(hoid, true, &attrs);
  }
  void log_operation(
    const vector<pg_log_entry_t> &logv,
    boost::optional<pg_hit_set_history_t> &hset_history,
    const eversion_t &trim_to,
    const eversion_t &trim_rollback_to,
    bool transaction_applied,
    ObjectStore::Transaction *t) {
    if (hset_history) {
      info.hit_set = *hset_history;
      dirty_info = true;
    }
    append_log(logv, trim_to, trim_rollback_to, *t, transaction_applied);
  }

  void op_applied(
    const eversion_t &applied_version);

  bool should_send_op(
    pg_shard_t peer,
    const hobject_t &hoid) {
    if (peer == get_primary())
      return true;
    assert(peer_info.count(peer));
    bool should_send =
      hoid.pool != (int64_t)info.pgid.pool() ||
      cmp(hoid, last_backfill_started, get_sort_bitwise()) <= 0 ||
      cmp(hoid, peer_info[peer].last_backfill, get_sort_bitwise()) <= 0;
    if (!should_send)
      assert(is_backfill_targets(peer));
    return should_send;
  }
  
  void update_peer_last_complete_ondisk(
    pg_shard_t fromosd,
    eversion_t lcod) {
    peer_last_complete_ondisk[fromosd] = lcod;
  }

  void update_last_complete_ondisk(
    eversion_t lcod) {
    last_complete_ondisk = lcod;
  }

  void update_stats(
    const pg_stat_t &stat) {
    info.stats = stat;
  }

  void schedule_recovery_work(
    GenContext<ThreadPool::TPHandle&> *c);

  pg_shard_t whoami_shard() const {
    return pg_whoami;
  }
  spg_t primary_spg_t() const {
    return spg_t(info.pgid.pgid, primary.shard);
  }
  pg_shard_t primary_shard() const {
    return primary;
  }
  uint64_t min_peer_features() const {
    return get_min_peer_features();
  }
  bool sort_bitwise() const {
    return get_sort_bitwise();
  }

  bool transaction_use_tbl() {
    uint64_t min_features = get_min_upacting_features();
    return !(min_features & CEPH_FEATURE_OSD_TRANSACTION_MAY_LAYOUT);
  }

  void send_message_osd_cluster(
    int peer, Message *m, epoch_t from_epoch);
  void send_message_osd_cluster(
    Message *m, Connection *con);
  void send_message_osd_cluster(
    Message *m, const ConnectionRef& con);
  ConnectionRef get_con_osd_cluster(int peer, epoch_t from_epoch);
  entity_name_t get_cluster_msgr_name() {
    return osd->get_cluster_msgr_name();
  }

  PerfCounters *get_logger();

  ceph_tid_t get_tid() { return osd->get_tid(); }

  LogClientTemp clog_error() { return osd->clog->error(); }

  /*
   * Capture all object state associated with an in-progress read or write.
   */
  struct OpContext {
    OpRequestRef op;
    osd_reqid_t reqid;
    vector<OSDOp> &ops;

    const ObjectState *obs; // Old objectstate
    const SnapSet *snapset; // Old snapset

    ObjectState new_obs;  // resulting ObjectState
    SnapSet new_snapset;  // resulting SnapSet (in case of a write)
    //pg_stat_t new_stats;  // resulting Stats
    object_stat_sum_t delta_stats;

    bool modify;          // (force) modification (even if op_t is empty)
    bool user_modify;     // user-visible modification
    bool undirty;         // user explicitly un-dirtying this object
    bool cache_evict;     ///< true if this is a cache eviction
    bool ignore_cache;    ///< true if IGNORE_CACHE flag is set
    bool ignore_log_op_stats;  // don't log op stats

    // side effects
    list<pair<watch_info_t,bool> > watch_connects; ///< new watch + will_ping flag
    struct watch_disconnect_t {
      uint64_t cookie;
      entity_name_t name;
      bool send_disconnect;
      watch_disconnect_t(uint64_t c, entity_name_t n, bool sd)
	: cookie(c), name(n), send_disconnect(sd) {}
    };
    list<watch_disconnect_t> watch_disconnects; ///< old watch + send_discon
    list<notify_info_t> notifies;
    struct NotifyAck {
      boost::optional<uint64_t> watch_cookie;
      uint64_t notify_id;
      bufferlist reply_bl;
      NotifyAck(uint64_t notify_id) : notify_id(notify_id) {}
      NotifyAck(uint64_t notify_id, uint64_t cookie, bufferlist& rbl)
	: watch_cookie(cookie), notify_id(notify_id) {
	reply_bl.claim(rbl);
      }
    };
    list<NotifyAck> notify_acks;
    
    uint64_t bytes_written, bytes_read;

    utime_t mtime;
    SnapContext snapc;           // writer snap context
    eversion_t at_version;       // pg's current version pointer
    version_t user_at_version;   // pg's current user version pointer

    int current_osd_subop_num;

    PGBackend::PGTransaction *op_t;
    vector<pg_log_entry_t> log;
    boost::optional<pg_hit_set_history_t> updated_hset_history;

    interval_set<uint64_t> modified_ranges;
    ObjectContextRef obc;
    map<hobject_t,ObjectContextRef, hobject_t::BitwiseComparator> src_obc;
    ObjectContextRef clone_obc;    // if we created a clone
    ObjectContextRef snapset_obc;  // if we created/deleted a snapdir

    int data_off;        // FIXME: we may want to kill this msgr hint off at some point!

    MOSDOpReply *reply;

    utime_t readable_stamp;  // when applied on all replicas
    ReplicatedPG *pg;

    int num_read;    ///< count read ops
    int num_write;   ///< count update ops

    vector<pair<osd_reqid_t, version_t> > extra_reqids;

    CopyFromCallback *copy_cb;

    hobject_t new_temp_oid, discard_temp_oid;  ///< temp objects we should start/stop tracking

    // pending xattr updates
    map<ObjectContextRef,
	map<string, boost::optional<bufferlist> > > pending_attrs;
    void apply_pending_attrs() {
      for (map<ObjectContextRef,
	     map<string, boost::optional<bufferlist> > >::iterator i =
	     pending_attrs.begin();
	   i != pending_attrs.end();
	   ++i) {
	if (i->first->obs.exists) {
	  for (map<string, boost::optional<bufferlist> >::iterator j =
		 i->second.begin();
	       j != i->second.end();
	       ++j) {
	    if (j->second)
	      i->first->attr_cache[j->first] = j->second.get();
	    else
	      i->first->attr_cache.erase(j->first);
	  }
	} else {
	  i->first->attr_cache.clear();
	}
      }
      pending_attrs.clear();
    }

    // pending async reads <off, len, op_flags> -> <outbl, outr>
    list<pair<boost::tuple<uint64_t, uint64_t, unsigned>,
	      pair<bufferlist*, Context*> > > pending_async_reads;
    int async_read_result;
    unsigned inflightreads;
    friend struct OnReadComplete;
    void start_async_reads(ReplicatedPG *pg);
    void finish_read(ReplicatedPG *pg);
    bool async_reads_complete() {
      return inflightreads == 0;
    }

    ObjectModDesc mod_desc;

    enum { W_LOCK, R_LOCK, E_LOCK, NONE } lock_to_release;

    Context *on_finish;

    OpContext(const OpContext& other);
    const OpContext& operator=(const OpContext& other);

    bool release_snapset_obc;

    OpContext(OpRequestRef _op, osd_reqid_t _reqid, vector<OSDOp>& _ops,
	      ObjectContextRef& obc,
	      ReplicatedPG *_pg) :
      op(_op), reqid(_reqid), ops(_ops),
      obs(&obc->obs),
      snapset(0),
      new_obs(obs->oi, obs->exists),
      modify(false), user_modify(false), undirty(false), cache_evict(false),
      ignore_cache(false), ignore_log_op_stats(false),
      bytes_written(0), bytes_read(0), user_at_version(0),
      current_osd_subop_num(0),
      op_t(NULL),
      obc(obc),
      data_off(0), reply(NULL), pg(_pg),
      num_read(0),
      num_write(0),
      copy_cb(NULL),
      async_read_result(0),
      inflightreads(0),
      lock_to_release(NONE),
      on_finish(NULL),
      release_snapset_obc(false) {
      if (obc->ssc) {
	new_snapset = obc->ssc->snapset;
	snapset = &obc->ssc->snapset;
      }
    }
    OpContext(OpRequestRef _op, osd_reqid_t _reqid,
              vector<OSDOp>& _ops, ReplicatedPG *_pg) :
      op(_op), reqid(_reqid), ops(_ops), obs(NULL), snapset(0),
      modify(false), user_modify(false), undirty(false), cache_evict(false),
      ignore_cache(false), ignore_log_op_stats(false),
      bytes_written(0), bytes_read(0), user_at_version(0),
      current_osd_subop_num(0),
      op_t(NULL),
      data_off(0), reply(NULL), pg(_pg),
      num_read(0),
      num_write(0),
      copy_cb(NULL),
      async_read_result(0),
      inflightreads(0),
      lock_to_release(NONE),
      on_finish(NULL),
      release_snapset_obc(false) { }
    void reset_obs(ObjectContextRef obc) {
      new_obs = ObjectState(obc->obs.oi, obc->obs.exists);
      if (obc->ssc) {
	new_snapset = obc->ssc->snapset;
	snapset = &obc->ssc->snapset;
      }
    }
    ~OpContext() {
      assert(!op_t);
      assert(lock_to_release == NONE);
      if (reply)
	reply->put();
      for (list<pair<boost::tuple<uint64_t, uint64_t, unsigned>,
		     pair<bufferlist*, Context*> > >::iterator i =
	     pending_async_reads.begin();
	   i != pending_async_reads.end();
	   pending_async_reads.erase(i++)) {
	delete i->second.second;
      }
      assert(on_finish == NULL);
    }
    void finish(int r) {
      if (on_finish) {
	on_finish->complete(r);
	on_finish = NULL;
      }
    }
  };
  friend struct OpContext;

  /*
   * State on the PG primary associated with the replicated mutation
   */
  class RepGather {
  public:
    xlist<RepGather*>::item queue_item;
    int nref;

    eversion_t v;

    OpContext *ctx;
    ObjectContextRef obc;
    map<hobject_t,ObjectContextRef, hobject_t::BitwiseComparator> src_obc;

    ceph_tid_t rep_tid;

    bool rep_aborted, rep_done;

    bool all_applied;
    bool all_committed;
    bool sent_ack;
    //bool sent_nvram;
    bool sent_disk;
    
    utime_t   start;
    
    eversion_t          pg_local_last_complete;

    bool queue_snap_trimmer;

    Context *on_applied;
    bool log_op_stat;
    
    RepGather(OpContext *c, ObjectContextRef pi, ceph_tid_t rt,
	      eversion_t lc) :
      queue_item(this),
      nref(1),
      ctx(c), obc(pi),
      rep_tid(rt), 
      rep_aborted(false), rep_done(false),
      all_applied(false), all_committed(false), sent_ack(false),
      //sent_nvram(false),
      sent_disk(false),
      pg_local_last_complete(lc),
      queue_snap_trimmer(false),
      on_applied(NULL),
      log_op_stat(false) { }

    RepGather *get() {
      nref++;
      return this;
    }
    void put() {
      assert(nref > 0);
      if (--nref == 0) {
	delete ctx; // must already be unlocked
	assert(on_applied == NULL);
	delete this;
	//generic_dout(0) << "deleting " << this << dendl;
      }
    }
  };


protected:

  /**
   * Grabs locks for OpContext, should be cleaned up in close_op_ctx
   *
   * @param ctx [in,out] ctx to get locks for
   * @return true on success, false if we are queued
   */
  bool get_rw_locks(bool write_ordered, OpContext *ctx) {
    /* If snapset_obc, !obc->obs->exists and we will always take the
     * snapdir lock *before* the head lock.  Since all callers will do
     * this (read or write) if we get the first we will be guaranteed
     * to get the second.
     */
    ObjectContext::RWState::State type = ObjectContext::RWState::RWNONE;
    if (write_ordered && ctx->op->may_read()) {
      type = ObjectContext::RWState::RWEXCL;
      ctx->lock_to_release = OpContext::E_LOCK;
    } else if (write_ordered) {
      type = ObjectContext::RWState::RWWRITE;
      ctx->lock_to_release = OpContext::W_LOCK;
    } else {
      assert(ctx->op->may_read());
      type = ObjectContext::RWState::RWREAD;
      ctx->lock_to_release = OpContext::R_LOCK;
    }

    if (ctx->snapset_obc) {
      assert(!ctx->obc->obs.exists);
      if (ctx->snapset_obc->get_lock_type(ctx->op, type)) {
	ctx->release_snapset_obc = true;
      } else {
	ctx->lock_to_release = OpContext::NONE;
	return false;
      }
    }
    if (ctx->obc->get_lock_type(ctx->op, type)) {
      return true;
    } else {
      assert(!ctx->snapset_obc);
      ctx->lock_to_release = OpContext::NONE;
      return false;
    }
  }

  /**
   * Cleans up OpContext
   *
   * @param ctx [in] ctx to clean up
   */
  void close_op_ctx(OpContext *ctx, int r) {
    release_op_ctx_locks(ctx);
    delete ctx->op_t;
    ctx->op_t = NULL;
    ctx->finish(r);
    delete ctx;
  }

  /**
   * Releases ctx locks
   *
   * @param ctx [in] ctx to clean up
   */
  void release_op_ctx_locks(OpContext *ctx) {
    list<OpRequestRef> to_req;
    bool requeue_recovery = false;
    bool requeue_recovery_clone = false;
    bool requeue_recovery_snapset = false;
    bool requeue_snaptrimmer = false;
    bool requeue_snaptrimmer_clone = false;
    bool requeue_snaptrimmer_snapset = false;
    switch (ctx->lock_to_release) {
    case OpContext::W_LOCK:
      if (ctx->snapset_obc && ctx->release_snapset_obc) {
	ctx->snapset_obc->put_write(
	  &to_req,
	  &requeue_recovery_snapset,
	  &requeue_snaptrimmer_snapset);
	ctx->release_snapset_obc = false;
      }
      ctx->obc->put_write(
	&to_req,
	&requeue_recovery,
	&requeue_snaptrimmer);
      if (ctx->clone_obc)
	ctx->clone_obc->put_write(
	  &to_req,
	  &requeue_recovery_clone,
	  &requeue_snaptrimmer_clone);
      break;
    case OpContext::E_LOCK:
      if (ctx->snapset_obc && ctx->release_snapset_obc) {
	ctx->snapset_obc->put_excl(
	  &to_req,
	  &requeue_recovery_snapset,
	  &requeue_snaptrimmer_snapset);
	ctx->release_snapset_obc = false;
      }
      ctx->obc->put_excl(
	&to_req,
	&requeue_recovery,
	&requeue_snaptrimmer);
      if (ctx->clone_obc)
	ctx->clone_obc->put_write(
	  &to_req,
	  &requeue_recovery_clone,
	  &requeue_snaptrimmer_clone);
      break;
    case OpContext::R_LOCK:
      if (ctx->snapset_obc && ctx->release_snapset_obc) {
	ctx->snapset_obc->put_read(&to_req);
	ctx->release_snapset_obc = false;
      }
      ctx->obc->put_read(&to_req);
      break;
    case OpContext::NONE:
      break;
    default:
      assert(0);
    };
    assert(ctx->release_snapset_obc == false);
    ctx->lock_to_release = OpContext::NONE;
    if (requeue_recovery || requeue_recovery_clone || requeue_recovery_snapset)
      osd->recovery_wq.queue(this);
    if (requeue_snaptrimmer ||
	requeue_snaptrimmer_clone ||
	requeue_snaptrimmer_snapset)
      queue_snap_trim();

    if (!to_req.empty()) {
      assert(ctx->obc);
      // requeue at front of scrub blocking queue if we are blocked by scrub
      if (scrubber.write_blocked_by_scrub(ctx->obc->obs.oi.soid.get_head(),
					  get_sort_bitwise())) {
	waiting_for_active.splice(
	  waiting_for_active.begin(),
	  to_req,
	  to_req.begin(),
	  to_req.end());
      } else {
	requeue_ops(to_req);
      }
    }
  }

  // replica ops
  // [primary|tail]
  xlist<RepGather*> repop_queue;
  map<ceph_tid_t, RepGather*> repop_map;

  friend class C_OSD_RepopApplied;
  friend class C_OSD_RepopCommit;
  void repop_all_applied(RepGather *repop);
  void repop_all_committed(RepGather *repop);
  void eval_repop(RepGather*);
  void issue_repop(RepGather *repop);
  RepGather *new_repop(OpContext *ctx, ObjectContextRef obc, ceph_tid_t rep_tid);
  void remove_repop(RepGather *repop);

  RepGather *simple_repop_create(ObjectContextRef obc);
  void simple_repop_submit(RepGather *repop);

  // hot/cold tracking
  HitSetRef hit_set;        ///< currently accumulating HitSet
  utime_t hit_set_start_stamp;    ///< time the current HitSet started recording

  map<time_t,HitSetRef> hit_set_flushing; ///< currently being written, not yet readable

  void hit_set_clear();     ///< discard any HitSet state
  void hit_set_setup();     ///< initialize HitSet state
  void hit_set_create();    ///< create a new HitSet
  void hit_set_persist();   ///< persist hit info
  bool hit_set_apply_log(); ///< apply log entries to update in-memory HitSet
  void hit_set_trim(RepGather *repop, unsigned max); ///< discard old HitSets
  void hit_set_in_memory_trim();                     ///< discard old in memory HitSets

  hobject_t get_hit_set_current_object(utime_t stamp);
  hobject_t get_hit_set_archive_object(utime_t start, utime_t end);

  // agent
  boost::scoped_ptr<TierAgentState> agent_state;

  friend struct C_AgentFlushStartStop;
  friend struct C_HitSetFlushing;

  void agent_setup();       ///< initialize agent state
  bool agent_work(int max) ///< entry point to do some agent work
  {
    return agent_work(max, max);
  }
  bool agent_work(int max, int agent_flush_quota);
  bool agent_maybe_flush(ObjectContextRef& obc);  ///< maybe flush
  bool agent_maybe_evict(ObjectContextRef& obc);  ///< maybe evict

  void agent_load_hit_sets();  ///< load HitSets, if needed

  /// estimate object atime and temperature
  ///
  /// @param oid [in] object name
  /// @param atime [out] seconds since last access (lower bound)
  /// @param temperature [out] relative temperature (# hitset bins we appear in)
  void agent_estimate_atime_temp(const hobject_t& oid,
				 int *atime, int *temperature);

  /// stop the agent
  void agent_stop();
  void agent_delay();

  /// clear agent state
  void agent_clear();

  /// choose (new) agent mode(s), returns true if op is requeued
  bool agent_choose_mode(bool restart = false, OpRequestRef op = OpRequestRef());
  void agent_choose_mode_restart();

  /// true if we can send an ondisk/commit for v
  bool already_complete(eversion_t v) {
    for (xlist<RepGather*>::iterator i = repop_queue.begin();
	 !i.end();
	 ++i) {
      // skip copy from temp object ops
      if ((*i)->v == eversion_t())
	continue;
      if ((*i)->v > v)
        break;
      if (!(*i)->all_committed)
	return false;
    }
    return true;
  }
  /// true if we can send an ack for v
  bool already_ack(eversion_t v) {
    for (xlist<RepGather*>::iterator i = repop_queue.begin();
	 !i.end();
	 ++i) {
      // skip copy from temp object ops
      if ((*i)->v == eversion_t())
	continue;
      if ((*i)->v > v)
        break;
      if (!(*i)->all_applied)
	return false;
    }
    return true;
  }

  // projected object info
  SharedLRU<hobject_t, ObjectContext, hobject_t::ComparatorWithDefault> object_contexts;
  // map from oid.snapdir() to SnapSetContext *
  map<hobject_t, SnapSetContext*, hobject_t::BitwiseComparator> snapset_contexts;
  Mutex snapset_contexts_lock;

  // debug order that client ops are applied
  map<hobject_t, map<client_t, ceph_tid_t>, hobject_t::BitwiseComparator> debug_op_order;

  void populate_obc_watchers(ObjectContextRef obc);
  void check_blacklisted_obc_watchers(ObjectContextRef obc);
  void check_blacklisted_watchers();
  void get_watchers(list<obj_watch_item_t> &pg_watchers);
  void get_obc_watchers(ObjectContextRef obc, list<obj_watch_item_t> &pg_watchers);
public:
  void handle_watch_timeout(WatchRef watch);
protected:

  ObjectContextRef create_object_context(const object_info_t& oi, SnapSetContext *ssc);
  ObjectContextRef get_object_context(
    const hobject_t& soid,
    bool can_create,
    map<string, bufferlist> *attrs = 0
    );

  void context_registry_on_change();
  void object_context_destructor_callback(ObjectContext *obc);
  struct C_PG_ObjectContext : public Context {
    ReplicatedPGRef pg;
    ObjectContext *obc;
    C_PG_ObjectContext(ReplicatedPG *p, ObjectContext *o) :
      pg(p), obc(o) {}
    void finish(int r) {
      pg->object_context_destructor_callback(obc);
    }
  };

  int find_object_context(const hobject_t& oid,
			  ObjectContextRef *pobc,
			  bool can_create,
			  bool map_snapid_to_clone=false,
			  hobject_t *missing_oid=NULL);

  void add_object_context_to_pg_stat(ObjectContextRef obc, pg_stat_t *stat);

  void get_src_oloc(const object_t& oid, const object_locator_t& oloc, object_locator_t& src_oloc);

  SnapSetContext *create_snapset_context(const hobject_t& oid);
  SnapSetContext *get_snapset_context(
    const hobject_t& oid,
    bool can_create,
    map<string, bufferlist> *attrs = 0
    );
  void register_snapset_context(SnapSetContext *ssc) {
    Mutex::Locker l(snapset_contexts_lock);
    _register_snapset_context(ssc);
  }
  void _register_snapset_context(SnapSetContext *ssc) {
    assert(snapset_contexts_lock.is_locked());
    if (!ssc->registered) {
      assert(snapset_contexts.count(ssc->oid) == 0);
      ssc->registered = true;
      snapset_contexts[ssc->oid] = ssc;
    }
  }
  void put_snapset_context(SnapSetContext *ssc);

  map<hobject_t, ObjectContextRef, hobject_t::BitwiseComparator> recovering;

  /*
   * Backfill
   *
   * peer_info[backfill_target].last_backfill == info.last_backfill on the peer.
   *
   * objects prior to peer_info[backfill_target].last_backfill
   *   - are on the peer
   *   - are included in the peer stats
   *
   * objects \in (last_backfill, last_backfill_started]
   *   - are on the peer or are in backfills_in_flight
   *   - are not included in pg stats (yet)
   *   - have their stats in pending_backfill_updates on the primary
   */
  set<hobject_t, hobject_t::Comparator> backfills_in_flight;
  map<hobject_t, pg_stat_t, hobject_t::Comparator> pending_backfill_updates;

  void dump_recovery_info(Formatter *f) const {
    f->open_array_section("backfill_targets");
    for (set<pg_shard_t>::const_iterator p = backfill_targets.begin();
        p != backfill_targets.end(); ++p)
      f->dump_stream("replica") << *p;
    f->close_section();
    f->open_array_section("waiting_on_backfill");
    for (set<pg_shard_t>::const_iterator p = waiting_on_backfill.begin();
        p != waiting_on_backfill.end(); ++p)
      f->dump_stream("osd") << *p;
    f->close_section();
    f->dump_stream("last_backfill_started") << last_backfill_started;
    {
      f->open_object_section("backfill_info");
      backfill_info.dump(f);
      f->close_section();
    }
    {
      f->open_array_section("peer_backfill_info");
      for (map<pg_shard_t, BackfillInterval>::const_iterator pbi =
	     peer_backfill_info.begin();
          pbi != peer_backfill_info.end(); ++pbi) {
        f->dump_stream("osd") << pbi->first;
        f->open_object_section("BackfillInterval");
          pbi->second.dump(f);
        f->close_section();
      }
      f->close_section();
    }
    {
      f->open_array_section("backfills_in_flight");
      for (set<hobject_t, hobject_t::BitwiseComparator>::const_iterator i = backfills_in_flight.begin();
	   i != backfills_in_flight.end();
	   ++i) {
	f->dump_stream("object") << *i;
      }
      f->close_section();
    }
    {
      f->open_array_section("recovering");
      for (map<hobject_t, ObjectContextRef, hobject_t::BitwiseComparator>::const_iterator i = recovering.begin();
	   i != recovering.end();
	   ++i) {
	f->dump_stream("object") << i->first;
      }
      f->close_section();
    }
    {
      f->open_object_section("pg_backend");
      pgbackend->dump_recovery_info(f);
      f->close_section();
    }
  }

  /// last backfill operation started
  hobject_t last_backfill_started;
  bool new_backfill;

  int prep_object_replica_pushes(const hobject_t& soid, eversion_t v,
				 PGBackend::RecoveryHandle *h);

  void finish_degraded_object(const hobject_t& oid);

  // Cancels/resets pulls from peer
  void check_recovery_sources(const OSDMapRef map);

  int recover_missing(
    const hobject_t& oid,
    eversion_t v,
    int priority,
    PGBackend::RecoveryHandle *h);

  // low level ops

  void _make_clone(
    OpContext *ctx,
    PGBackend::PGTransaction* t,
    ObjectContextRef obc,
    const hobject_t& head, const hobject_t& coid,
    object_info_t *poi);
  void execute_ctx(OpContext *ctx);
  void finish_ctx(OpContext *ctx, int log_op_type, bool maintain_ssc=true,
		  bool scrub_ok=false);
  void reply_ctx(OpContext *ctx, int err);
  void reply_ctx(OpContext *ctx, int err, eversion_t v, version_t uv);
  void make_writeable(OpContext *ctx);
  void log_op_stats(OpContext *ctx);

  void write_update_size_and_usage(object_stat_sum_t& stats, object_info_t& oi,
				   interval_set<uint64_t>& modified, uint64_t offset,
				   uint64_t length, bool count_bytes,
				   bool force_changesize=false);
  void add_interval_usage(interval_set<uint64_t>& s, object_stat_sum_t& st);

  /**
   * This helper function is called from do_op if the ObjectContext lookup fails.
   * @returns true if the caching code is handling the Op, false otherwise.
   */
  inline bool maybe_handle_cache(OpRequestRef op,
				 bool write_ordered,
				 ObjectContextRef obc, int r,
				 const hobject_t& missing_oid,
				 bool must_promote,
				 bool in_hit_set = false);
  /**
   * This helper function checks if a promotion is needed.
   */
  bool maybe_promote(ObjectContextRef obc,
		     const hobject_t& missing_oid,
		     const object_locator_t& oloc,
		     bool in_hit_set,
		     uint32_t recency,
		     OpRequestRef promote_op);
  /**
   * This helper function tells the client to redirect their request elsewhere.
   */
  void do_cache_redirect(OpRequestRef op);
  /**
   * This function attempts to start a promote.  Either it succeeds,
   * or places op on a wait list.  If op is null, failure means that
   * this is a noop.  If a future user wants to be able to distinguish
   * these cases, a return value should be added.
   */
  void promote_object(ObjectContextRef obc,            ///< [optional] obc
		      const hobject_t& missing_object, ///< oid (if !obc)
		      const object_locator_t& oloc,    ///< locator for obc|oid
		      OpRequestRef op);                ///< [optional] client op

  int prepare_transaction(OpContext *ctx);
  list<pair<OpRequestRef, OpContext*> > in_progress_async_reads;
  void complete_read_ctx(int result, OpContext *ctx);
  
  // pg on-disk content
  void check_local();

  void _clear_recovery_state();

  void queue_for_recovery();
  bool start_recovery_ops(
    int max, RecoveryCtx *prctx,
    ThreadPool::TPHandle &handle, int *started);

  int recover_primary(int max, ThreadPool::TPHandle &handle);
  int recover_replicas(int max, ThreadPool::TPHandle &handle);
  hobject_t earliest_peer_backfill() const;
  bool all_peer_done() const;
  /**
   * @param work_started will be set to true if recover_backfill got anywhere
   * @returns the number of operations started
   */
  int recover_backfill(int max, ThreadPool::TPHandle &handle,
                       bool *work_started);

  /**
   * scan a (hash) range of objects in the current pg
   *
   * @begin first item should be >= this value
   * @min return at least this many items, unless we are done
   * @max return no more than this many items
   * @bi [out] resulting map of objects to eversion_t's
   */
  void scan_range(
    int min, int max, BackfillInterval *bi,
    ThreadPool::TPHandle &handle
    );

  /// Update a hash range to reflect changes since the last scan
  void update_range(
    BackfillInterval *bi,        ///< [in,out] interval to update
    ThreadPool::TPHandle &handle ///< [in] tp handle
    );

  void prep_backfill_object_push(
    hobject_t oid, eversion_t v, ObjectContextRef obc,
    vector<pg_shard_t> peers,
    PGBackend::RecoveryHandle *h);
  void send_remove_op(const hobject_t& oid, eversion_t v, pg_shard_t peer);


  struct C_OSD_OndiskWriteUnlock : public Context {
    ObjectContextRef obc, obc2, obc3;
    C_OSD_OndiskWriteUnlock(
      ObjectContextRef o,
      ObjectContextRef o2 = ObjectContextRef(),
      ObjectContextRef o3 = ObjectContextRef()) : obc(o), obc2(o2), obc3(o3) {}
    void finish(int r) {
      obc->ondisk_write_unlock();
      if (obc2)
	obc2->ondisk_write_unlock();
      if (obc3)
	obc3->ondisk_write_unlock();
    }
  };
  struct C_OSD_OndiskWriteUnlockList : public Context {
    list<ObjectContextRef> *pls;
    C_OSD_OndiskWriteUnlockList(list<ObjectContextRef> *l) : pls(l) {}
    void finish(int r) {
      for (list<ObjectContextRef>::iterator p = pls->begin(); p != pls->end(); ++p)
	(*p)->ondisk_write_unlock();
    }
  };
  struct C_OSD_AppliedRecoveredObject : public Context {
    ReplicatedPGRef pg;
    ObjectContextRef obc;
    C_OSD_AppliedRecoveredObject(ReplicatedPG *p, ObjectContextRef o) :
      pg(p), obc(o) {}
    void finish(int r) {
      pg->_applied_recovered_object(obc);
    }
  };
  struct C_OSD_CommittedPushedObject : public Context {
    ReplicatedPGRef pg;
    epoch_t epoch;
    eversion_t last_complete;
    C_OSD_CommittedPushedObject(
      ReplicatedPG *p, epoch_t epoch, eversion_t lc) :
      pg(p), epoch(epoch), last_complete(lc) {
    }
    void finish(int r) {
      pg->_committed_pushed_object(epoch, last_complete);
    }
  };
  struct C_OSD_AppliedRecoveredObjectReplica : public Context {
    ReplicatedPGRef pg;
    C_OSD_AppliedRecoveredObjectReplica(ReplicatedPG *p) :
      pg(p) {}
    void finish(int r) {
      pg->_applied_recovered_object_replica();
    }
  };

  void sub_op_remove(OpRequestRef op);

  void _applied_recovered_object(ObjectContextRef obc);
  void _applied_recovered_object_replica();
  void _committed_pushed_object(epoch_t epoch, eversion_t lc);
  void recover_got(hobject_t oid, eversion_t v);

  // -- copyfrom --
  map<hobject_t, CopyOpRef, hobject_t::BitwiseComparator> copy_ops;

  int fill_in_copy_get(
    OpContext *ctx,
    bufferlist::iterator& bp,
    OSDOp& op,
    ObjectContextRef& obc,
    bool classic);
  void fill_in_copy_get_noent(OpRequestRef& op, hobject_t oid,
                              OSDOp& osd_op, bool classic);

  /**
   * To copy an object, call start_copy.
   *
   * @param cb: The CopyCallback to be activated when the copy is complete
   * @param obc: The ObjectContext we are copying into
   * @param src: The source object
   * @param oloc: the source object locator
   * @param version: the version of the source object to copy (0 for any)
   */
  void start_copy(CopyCallback *cb, ObjectContextRef obc, hobject_t src,
		  object_locator_t oloc, version_t version, unsigned flags,
		  bool mirror_snapset, unsigned src_obj_fadvise_flags,
		  unsigned dest_obj_fadvise_flags);
  void process_copy_chunk(hobject_t oid, ceph_tid_t tid, int r);
  void _write_copy_chunk(CopyOpRef cop, PGBackend::PGTransaction *t);
  uint64_t get_copy_chunk_size() const {
    uint64_t size = cct->_conf->osd_copyfrom_max_chunk;
    if (pool.info.requires_aligned_append()) {
      uint64_t alignment = pool.info.required_alignment();
      if (size % alignment) {
	size += alignment - (size % alignment);
      }
    }
    return size;
  }
  void _copy_some(ObjectContextRef obc, CopyOpRef cop);
  void _build_finish_copy_transaction(CopyOpRef cop,
                                      PGBackend::PGTransaction *t);
  void finish_copyfrom(OpContext *ctx);
  void finish_promote(int r, CopyResults *results, ObjectContextRef obc);
  void cancel_copy(CopyOpRef cop, bool requeue);
  void cancel_copy_ops(bool requeue);

  friend struct C_Copyfrom;

  // -- flush --
  map<hobject_t, FlushOpRef, hobject_t::BitwiseComparator> flush_ops;

  /// start_flush takes ownership of on_flush iff ret == -EINPROGRESS
  int start_flush(
    OpRequestRef op, ObjectContextRef obc,
    bool blocking, hobject_t *pmissing,
    Context *on_flush);
  void finish_flush(hobject_t oid, ceph_tid_t tid, int r);
  int try_flush_mark_clean(FlushOpRef fop);
  void cancel_flush(FlushOpRef fop, bool requeue);
  void cancel_flush_ops(bool requeue);

  /// @return false if clone is has been evicted
  bool is_present_clone(hobject_t coid);

  friend struct C_Flush;

  // -- scrub --
  virtual bool _range_available_for_scrub(
    const hobject_t &begin, const hobject_t &end);
  virtual void _scrub(
    ScrubMap &map,
    const std::map<hobject_t, pair<uint32_t, uint32_t>, hobject_t::BitwiseComparator> &missing_digest);
  void _scrub_digest_updated();
  virtual void _scrub_clear_state();
  virtual void _scrub_finish();
  object_stat_collection_t scrub_cstat;
  friend class C_ScrubDigestUpdated;

  virtual void _split_into(pg_t child_pgid, PG *child, unsigned split_bits);
  void apply_and_flush_repops(bool requeue);

  void calc_trim_to();
  int do_xattr_cmp_u64(int op, __u64 v1, bufferlist& xattr);
  int do_xattr_cmp_str(int op, string& v1s, bufferlist& xattr);

  bool pgls_filter(PGLSFilter *filter, hobject_t& sobj, bufferlist& outdata);
  int get_pgls_filter(bufferlist::iterator& iter, PGLSFilter **pfilter);

  map<hobject_t, list<OpRequestRef> > in_progress_proxy_ops;
  void kick_proxy_ops_blocked(hobject_t& soid);
  void cancel_proxy_ops(bool requeue);

  // -- proxyread --
  map<ceph_tid_t, ProxyReadOpRef> proxyread_ops;
<<<<<<< HEAD
  map<hobject_t, list<OpRequestRef>, hobject_t::BitwiseComparator> in_progress_proxy_reads;
=======
>>>>>>> 9b233929

  void do_proxy_read(OpRequestRef op);
  void finish_proxy_read(hobject_t oid, ceph_tid_t tid, int r);
  void cancel_proxy_read(ProxyReadOpRef prdop);

  friend struct C_ProxyRead;

  // -- proxywrite --
  map<ceph_tid_t, ProxyWriteOpRef> proxywrite_ops;

  void do_proxy_write(OpRequestRef op, const hobject_t& missing_oid);
  void finish_proxy_write(hobject_t oid, ceph_tid_t tid, int r);
  void cancel_proxy_write(ProxyWriteOpRef pwop);

  friend struct C_ProxyWrite_Apply;
  friend struct C_ProxyWrite_Commit;

public:
  ReplicatedPG(OSDService *o, OSDMapRef curmap,
	       const PGPool &_pool, spg_t p);
  ~ReplicatedPG() {}

  int do_command(cmdmap_t cmdmap, ostream& ss, bufferlist& idata,
		 bufferlist& odata);

  void do_request(
    OpRequestRef& op,
    ThreadPool::TPHandle &handle);
  void do_op(OpRequestRef& op);
  bool pg_op_must_wait(MOSDOp *op);
  void do_pg_op(OpRequestRef op);
  void do_sub_op(OpRequestRef op);
  void do_sub_op_reply(OpRequestRef op);
  void do_scan(
    OpRequestRef op,
    ThreadPool::TPHandle &handle);
  void do_backfill(OpRequestRef op);

  RepGather *trim_object(const hobject_t &coid);
  void snap_trimmer(epoch_t e);
  int do_osd_ops(OpContext *ctx, vector<OSDOp>& ops);

  int _get_tmap(OpContext *ctx, bufferlist *header, bufferlist *vals);
  int do_tmap2omap(OpContext *ctx, unsigned flags);
  int do_tmapup(OpContext *ctx, bufferlist::iterator& bp, OSDOp& osd_op);
  int do_tmapup_slow(OpContext *ctx, bufferlist::iterator& bp, OSDOp& osd_op, bufferlist& bl);

  void do_osd_op_effects(OpContext *ctx, const ConnectionRef& conn);
private:
  hobject_t earliest_backfill() const;
  bool check_src_targ(const hobject_t& soid, const hobject_t& toid) const;

  uint64_t temp_seq; ///< last id for naming temp objects
  hobject_t generate_temp_object();  ///< generate a new temp object name
  /// generate a new temp object name (for recovery)
  hobject_t get_temp_recovery_object(eversion_t version, snapid_t snap);
public:
  coll_t get_coll() {
    return coll;
  }
  void split_colls(
    spg_t child,
    int split_bits,
    int seed,
    const pg_pool_t *pool,
    ObjectStore::Transaction *t) {
    coll_t target = coll_t(child);
    PG::_create(*t, child);
    t->split_collection(
      coll,
      split_bits,
      seed,
      target);
    PG::_init(*t, child, pool);
  }
private:
  struct NotTrimming;
  struct SnapTrim : boost::statechart::event< SnapTrim > {
    SnapTrim() : boost::statechart::event < SnapTrim >() {}
  };
  struct Reset : boost::statechart::event< Reset > {
    Reset() : boost::statechart::event< Reset >() {}
  };
  struct SnapTrimmer : public boost::statechart::state_machine< SnapTrimmer, NotTrimming > {
    ReplicatedPG *pg;
    set<RepGather *> repops;
    snapid_t snap_to_trim;
    bool need_share_pg_info;
    SnapTrimmer(ReplicatedPG *pg) : pg(pg), need_share_pg_info(false) {}
    ~SnapTrimmer();
    void log_enter(const char *state_name);
    void log_exit(const char *state_name, utime_t duration);
  } snap_trimmer_machine;

  /* SnapTrimmerStates */
  struct TrimmingObjects : boost::statechart::state< TrimmingObjects, SnapTrimmer >, NamedState {
    typedef boost::mpl::list <
      boost::statechart::custom_reaction< SnapTrim >,
      boost::statechart::transition< Reset, NotTrimming >
      > reactions;
    hobject_t pos;
    TrimmingObjects(my_context ctx);
    void exit();
    boost::statechart::result react(const SnapTrim&);
  };

  struct WaitingOnReplicas : boost::statechart::state< WaitingOnReplicas, SnapTrimmer >, NamedState {
    typedef boost::mpl::list <
      boost::statechart::custom_reaction< SnapTrim >,
      boost::statechart::transition< Reset, NotTrimming >
      > reactions;
    WaitingOnReplicas(my_context ctx);
    void exit();
    boost::statechart::result react(const SnapTrim&);
  };
  
  struct NotTrimming : boost::statechart::state< NotTrimming, SnapTrimmer >, NamedState {
    typedef boost::mpl::list <
      boost::statechart::custom_reaction< SnapTrim >,
      boost::statechart::transition< Reset, NotTrimming >
      > reactions;
    NotTrimming(my_context ctx);
    void exit();
    boost::statechart::result react(const SnapTrim&);
  };

  int _verify_no_head_clones(const hobject_t& soid,
			     const SnapSet& ss);
  // return true if we're creating a local object, false for a
  // whiteout or no change.
  bool maybe_create_new_object(OpContext *ctx);
  int _delete_oid(OpContext *ctx, bool no_whiteout);
  int _rollback_to(OpContext *ctx, ceph_osd_op& op);
public:
  bool is_missing_object(const hobject_t& oid) const;
  bool is_unreadable_object(const hobject_t &oid) const {
    return is_missing_object(oid) ||
      !missing_loc.readable_with_acting(oid, actingset);
  }
  void maybe_kick_recovery(const hobject_t &soid);
  void wait_for_unreadable_object(const hobject_t& oid, OpRequestRef op);
  void wait_for_all_missing(OpRequestRef op);

  bool is_degraded_or_backfilling_object(const hobject_t& oid);
  void wait_for_degraded_object(const hobject_t& oid, OpRequestRef op);

  void block_write_on_snap_rollback(
    const hobject_t& oid, ObjectContextRef obc, OpRequestRef op);
  void block_write_on_degraded_snap(const hobject_t& oid, OpRequestRef op);

  bool maybe_await_blocked_snapset(const hobject_t &soid, OpRequestRef op);
  void wait_for_blocked_object(const hobject_t& soid, OpRequestRef op);
  void kick_object_context_blocked(ObjectContextRef obc);

  void mark_all_unfound_lost(int what);
  eversion_t pick_newest_available(const hobject_t& oid);
  ObjectContextRef mark_object_lost(ObjectStore::Transaction *t,
				  const hobject_t& oid, eversion_t version,
				  utime_t mtime, int what);
  void _finish_mark_all_unfound_lost(list<ObjectContextRef>& obcs);

  void on_role_change();
  void on_pool_change();
  void _on_new_interval();
  void on_change(ObjectStore::Transaction *t);
  void on_activate();
  void on_flushed();
  void on_removal(ObjectStore::Transaction *t);
  void on_shutdown();

  // attr cache handling
  void replace_cached_attrs(
    OpContext *ctx,
    ObjectContextRef obc,
    const map<string, bufferlist> &new_attrs);
  void setattr_maybe_cache(
    ObjectContextRef obc,
    OpContext *op,
    PGBackend::PGTransaction *t,
    const string &key,
    bufferlist &val);
  void rmattr_maybe_cache(
    ObjectContextRef obc,
    OpContext *op,
    PGBackend::PGTransaction *t,
    const string &key);
  int getattr_maybe_cache(
    ObjectContextRef obc,
    const string &key,
    bufferlist *val);
  int getattrs_maybe_cache(
    ObjectContextRef obc,
    map<string, bufferlist> *out,
    bool user_only = false);
};

inline ostream& operator<<(ostream& out, ReplicatedPG::RepGather& repop)
{
  out << "repgather(" << &repop
      << " " << repop.v
      << " rep_tid=" << repop.rep_tid 
      << " committed?=" << repop.all_committed
      << " applied?=" << repop.all_applied;
  if (repop.ctx->lock_to_release != ReplicatedPG::OpContext::NONE)
    out << " lock=" << (int)repop.ctx->lock_to_release;
  if (repop.ctx->op)
    out << " op=" << *(repop.ctx->op->get_req());
  out << ")";
  return out;
}

inline ostream& operator<<(ostream& out, ReplicatedPG::ProxyWriteOpRef pwop)
{
  out << "proxywrite(" << &pwop
      << " " << pwop->user_version
      << " pwop_tid=" << pwop->objecter_tid;
  if (pwop->ctx->op)
    out << " op=" << *(pwop->ctx->op->get_req());
  out << ")";
  return out;
}

void intrusive_ptr_add_ref(ReplicatedPG::RepGather *repop);
void intrusive_ptr_release(ReplicatedPG::RepGather *repop);


#endif<|MERGE_RESOLUTION|>--- conflicted
+++ resolved
@@ -1438,16 +1438,12 @@
   bool pgls_filter(PGLSFilter *filter, hobject_t& sobj, bufferlist& outdata);
   int get_pgls_filter(bufferlist::iterator& iter, PGLSFilter **pfilter);
 
-  map<hobject_t, list<OpRequestRef> > in_progress_proxy_ops;
+  map<hobject_t, list<OpRequestRef>, hobject_t::BitwiseComparator> in_progress_proxy_ops;
   void kick_proxy_ops_blocked(hobject_t& soid);
   void cancel_proxy_ops(bool requeue);
 
   // -- proxyread --
   map<ceph_tid_t, ProxyReadOpRef> proxyread_ops;
-<<<<<<< HEAD
-  map<hobject_t, list<OpRequestRef>, hobject_t::BitwiseComparator> in_progress_proxy_reads;
-=======
->>>>>>> 9b233929
 
   void do_proxy_read(OpRequestRef op);
   void finish_proxy_read(hobject_t oid, ceph_tid_t tid, int r);
