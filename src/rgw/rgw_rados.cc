--- conflicted
+++ resolved
@@ -371,7 +371,7 @@
   if (!op.size())
     return 0;
 
-  r = io_ctx.operate(oid, &op, NULL);
+  r = io_ctx.operate(oid, &op);
   if (r < 0)
     return r;
 
@@ -706,7 +706,7 @@
 
   op.remove();
   if (sync) {
-    r = io_ctx.operate(oid, &op, NULL);
+    r = io_ctx.operate(oid, &op);
   } else {
     librados::AioCompletion *completion = rados->aio_create_completion(NULL, NULL, NULL);
     r = io_ctx.aio_operate(obj.object, completion, &op);
@@ -932,9 +932,8 @@
   if (r < 0)
     return r;
 
-  bufferlist outbl;
   op.setxattr(name, bl);
-  r = io_ctx.operate(actual_obj, &op, &outbl);
+  r = io_ctx.operate(actual_obj, &op);
 
   if (state && r >= 0)
     state->attrset[name] = bl;
@@ -1167,15 +1166,11 @@
     }
   }
 
-<<<<<<< HEAD
   if (pmtime)
     op.mtime(pmtime);
 
   bufferlist outbl;
-  int ret = io_ctx.operate(dst_oid, &op, &outbl);
-=======
   int ret = io_ctx.operate(dst_oid, &op);
->>>>>>> 665fd821
   return ret;
 }
 
